/*
 * Copyright (c) 2012, Finn Kuusisto
 * All rights reserved.
 *
 * Redistribution and use in source and binary forms, with or without
 * modification, are permitted provided that the following conditions are met:
 *
 *     Redistributions of source code must retain the above copyright notice,
 *     this list of conditions and the following disclaimer.
 *     
 *     Redistributions in binary form must reproduce the above copyright notice,
 *     this list of conditions and the following disclaimer in the documentation
 *     and/or other materials provided with the distribution.
 *
 * THIS SOFTWARE IS PROVIDED BY THE COPYRIGHT HOLDERS AND CONTRIBUTORS "AS IS"
 * AND ANY EXPRESS OR IMPLIED WARRANTIES, INCLUDING, BUT NOT LIMITED TO, THE
 * IMPLIED WARRANTIES OF MERCHANTABILITY AND FITNESS FOR A PARTICULAR PURPOSE
 * ARE DISCLAIMED. IN NO EVENT SHALL THE COPYRIGHT HOLDER OR CONTRIBUTORS BE
 * LIABLE FOR ANY DIRECT, INDIRECT, INCIDENTAL, SPECIAL, EXEMPLARY, OR
 * CONSEQUENTIAL DAMAGES (INCLUDING, BUT NOT LIMITED TO, PROCUREMENT OF
 * SUBSTITUTE GOODS OR SERVICES; LOSS OF USE, DATA, OR PROFITS; OR BUSINESS
 * INTERRUPTION) HOWEVER CAUSED AND ON ANY THEORY OF LIABILITY, WHETHER IN
 * CONTRACT, STRICT LIABILITY, OR TORT (INCLUDING NEGLIGENCE OR OTHERWISE)
 * ARISING IN ANY WAY OUT OF THE USE OF THIS SOFTWARE, EVEN IF ADVISED OF THE
 * POSSIBILITY OF SUCH DAMAGE.
 */
package kuusisto.tinysound;

/**
 * The Music interface is an abstraction for music.  Music objects should only
 * be loaded via the TinySound <code>loadMusic()</code> functions.  Music can be
 * played, paused, resumed, stopped and looped from specified positions.
 * 
 * @author Finn Kuusisto
 */
public interface Music {

	/**
	 * Play this Music and loop if specified.
	 * @param loop if this Music should loop
	 */
	public void play(boolean loop);
	
	/**
	 * Play this Music at the specified volume and loop if specified.
	 * @param loop if this Music should loop
	 * @param volume the volume to play the this Music
	 */
	public void play(boolean loop, double volume);
	
	/**
	 * Play this Music at the specified volume and pan, and loop if specified.
	 * @param loop if this Music should loop
	 * @param volume the volume to play the this Music
	 * @param pan the pan at which to play this Music [-1.0,1.0], values outside
	 * the valid range will be ignored
	 */
	public void play(boolean loop, double volume, double pan);
	
	/**
	 * Stop playing this Music and set its position to the beginning.
	 */
	public void stop();
	
	/**
	 * Stop playing this Music and keep its current position.
	 */
	public void pause();
	
	/**
	 * Play this Music from its current position.
	 */
	public void resume();
	
	/**
	 * Set this Music's position to the beginning.
	 */
	public void rewind();
	
	/**
	 * Set this Music's position to the loop position.
	 */
	public void rewindToLoopPosition();
	
	/**
	 * Determine if this Music is playing.
	 * @return true if this Music is playing
	 */
	public boolean playing();
	
	/**
	 * Determine if this Music has reached its end and is done playing.
	 * @return true if this Music is at the end and is done playing
	 */
	public boolean done();
	
	/**
	 * Determine if this Music will loop.
	 * @return true if this Music will loop
	 */
	public boolean loop();
	
	/**
	 * Set whether this Music will loop.
	 * @param loop whether this Music will loop
	 */
	public void setLoop(boolean loop);
	
	/**
	 * Get the loop position of this Music by sample frame.
	 * @return loop position by sample frame
	 */
<<<<<<< HEAD
	public int getLoopPositionByFrame() {
		int bytesPerChannelForFrame = TinySound.FORMAT.getFrameSize() /
			TinySound.FORMAT.getChannels();
		int byteIndex = this.reference.getLoopPosition();
		return (int)(byteIndex / bytesPerChannelForFrame);
	}
=======
	public int getLoopPositionByFrame();
>>>>>>> 406d5426
	
	/**
	 * Get the loop position of this Music by seconds.
	 * @return loop position by seconds
	 */
<<<<<<< HEAD
	public double getLoopPositionBySeconds() {
		int bytesPerChannelForFrame = TinySound.FORMAT.getFrameSize() /
			TinySound.FORMAT.getChannels();
		int byteIndex = this.reference.getLoopPosition();
		return (byteIndex / (TinySound.FORMAT.getFrameRate() *
				bytesPerChannelForFrame));
	}
=======
	public double getLoopPositionBySeconds();
>>>>>>> 406d5426
	
	/**
	 * Set the loop position of this Music by sample frame.
	 * @param frameIndex sample frame loop position to set
	 */
<<<<<<< HEAD
	public void setLoopPositionByFrame(int frameIndex) {
		//get the byte index for a channel
		int bytesPerChannelForFrame = TinySound.FORMAT.getFrameSize() /
			TinySound.FORMAT.getChannels();
		int byteIndex = (int)(frameIndex * bytesPerChannelForFrame);
		this.reference.setLoopPosition(byteIndex);
	}
=======
	public void setLoopPositionByFrame(int frameIndex);
>>>>>>> 406d5426
	
	/**
	 * Set the loop position of this Music by seconds.
	 * @param seconds loop position to set by seconds
	 */
<<<<<<< HEAD
	public void setLoopPositionBySeconds(double seconds) {
		//get the byte index for a channel
		int bytesPerChannelForFrame = TinySound.FORMAT.getFrameSize() /
			TinySound.FORMAT.getChannels();
		int byteIndex = (int)(seconds * TinySound.FORMAT.getFrameRate() *
			bytesPerChannelForFrame);
		this.reference.setLoopPosition(byteIndex);
	}
=======
	public void setLoopPositionBySeconds(double seconds);
>>>>>>> 406d5426
	
	/**
	 * Get the volume of this Music.
	 * @return volume of this Music
	 */
	public double getVolume();
	
	/**
	 * Set the volume of this Music.
	 * @param volume the desired volume of this Music
	 */
	public void setVolume(double volume);
	
	/**
	 * Get the pan of this Music.
	 * @return pan of this Music
	 */
	public double getPan();
	
	/**
	 * Set the pan of this Music.  Must be between -1.0 (full pan left) and 1.0
	 * (full pan right).  Values outside the valid range will be ignored.
	 * @param pan the desired pan of this Music
	 */
	public void setPan(double pan);
	
	/**
	 * Unload this Music from the system.  Attempts to use this Music after
	 * unloading will result in error.
	 */
	public void unload();
	
}<|MERGE_RESOLUTION|>--- conflicted
+++ resolved
@@ -110,65 +110,25 @@
 	 * Get the loop position of this Music by sample frame.
 	 * @return loop position by sample frame
 	 */
-<<<<<<< HEAD
-	public int getLoopPositionByFrame() {
-		int bytesPerChannelForFrame = TinySound.FORMAT.getFrameSize() /
-			TinySound.FORMAT.getChannels();
-		int byteIndex = this.reference.getLoopPosition();
-		return (int)(byteIndex / bytesPerChannelForFrame);
-	}
-=======
 	public int getLoopPositionByFrame();
->>>>>>> 406d5426
 	
 	/**
 	 * Get the loop position of this Music by seconds.
 	 * @return loop position by seconds
 	 */
-<<<<<<< HEAD
-	public double getLoopPositionBySeconds() {
-		int bytesPerChannelForFrame = TinySound.FORMAT.getFrameSize() /
-			TinySound.FORMAT.getChannels();
-		int byteIndex = this.reference.getLoopPosition();
-		return (byteIndex / (TinySound.FORMAT.getFrameRate() *
-				bytesPerChannelForFrame));
-	}
-=======
 	public double getLoopPositionBySeconds();
->>>>>>> 406d5426
 	
 	/**
 	 * Set the loop position of this Music by sample frame.
 	 * @param frameIndex sample frame loop position to set
 	 */
-<<<<<<< HEAD
-	public void setLoopPositionByFrame(int frameIndex) {
-		//get the byte index for a channel
-		int bytesPerChannelForFrame = TinySound.FORMAT.getFrameSize() /
-			TinySound.FORMAT.getChannels();
-		int byteIndex = (int)(frameIndex * bytesPerChannelForFrame);
-		this.reference.setLoopPosition(byteIndex);
-	}
-=======
 	public void setLoopPositionByFrame(int frameIndex);
->>>>>>> 406d5426
 	
 	/**
 	 * Set the loop position of this Music by seconds.
 	 * @param seconds loop position to set by seconds
 	 */
-<<<<<<< HEAD
-	public void setLoopPositionBySeconds(double seconds) {
-		//get the byte index for a channel
-		int bytesPerChannelForFrame = TinySound.FORMAT.getFrameSize() /
-			TinySound.FORMAT.getChannels();
-		int byteIndex = (int)(seconds * TinySound.FORMAT.getFrameRate() *
-			bytesPerChannelForFrame);
-		this.reference.setLoopPosition(byteIndex);
-	}
-=======
 	public void setLoopPositionBySeconds(double seconds);
->>>>>>> 406d5426
 	
 	/**
 	 * Get the volume of this Music.
